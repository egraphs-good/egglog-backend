--- conflicted
+++ resolved
@@ -1436,13 +1436,8 @@
 /// A struct representing the content of a row in a function table
 #[derive(Clone, Debug)]
 pub struct FunctionRow<'a> {
-<<<<<<< HEAD
     pub vals: &'a [Value],
     pub subsumed: bool,
-=======
-    vals: &'a [Value],
-    subsumed: bool,
->>>>>>> 4f8c5d29
 }
 
 impl SchemaMath {
