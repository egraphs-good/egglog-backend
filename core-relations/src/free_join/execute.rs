//! Core free join execution.

use std::{iter, mem, sync::Arc};

use numeric_id::{DenseIdMap, NumericId};
use smallvec::SmallVec;

use crate::{
    action::{Bindings, ExecutionState, PredictedVals},
    common::{DashMap, Value},
    free_join::get_index_from_tableinfo,
    hash_index::{ColumnIndex, IndexBase, TupleIndex},
    offsets::{Offsets, SortedOffsetVector, Subset},
    pool::{Clear, Pooled},
    query::RuleSet,
    row_buffer::TaggedRowBuffer,
    table_spec::{ColumnId, Offset, WrappedTableRef},
    Constraint, OffsetRange, Pool, PoolSet, SubsetRef,
};

use super::{
    get_column_index_from_tableinfo,
    plan::{JoinStage, Plan},
    with_pool_set, ActionId, AtomId, Database, HashColumnIndex, HashIndex, TableId, Variable,
};

enum DynamicIndex {
    Cached {
        intersect_outer: bool,
        table: HashIndex,
    },
    CachedColumn {
        intersect_outer: bool,
        table: HashColumnIndex,
    },
    Dynamic(TupleIndex),
    DynamicColumn(Arc<ColumnIndex>),
}

struct Prober {
    subset: Subset,
    pool: Pool<SortedOffsetVector>,
    ix: DynamicIndex,
}

impl Prober {
    fn get_subset(&self, key: &[Value]) -> Option<Subset> {
        match &self.ix {
            DynamicIndex::Cached {
                intersect_outer,
                table,
            } => {
                let mut sub = table.read().get_subset(key)?.to_owned(&self.pool);
                if *intersect_outer {
                    sub.intersect(self.subset.as_ref(), &self.pool);
                    if sub.is_empty() {
                        return None;
                    }
                }
                Some(sub)
            }
            DynamicIndex::CachedColumn {
                intersect_outer,
                table,
            } => {
                debug_assert_eq!(key.len(), 1);
                let mut sub = table.read().get_subset(&key[0])?.to_owned(&self.pool);
                if *intersect_outer {
                    sub.intersect(self.subset.as_ref(), &self.pool);
                    if sub.is_empty() {
                        return None;
                    }
                }
                Some(sub)
            }
            DynamicIndex::Dynamic(tab) => tab.get_subset(key).map(|x| x.to_owned(&self.pool)),
            DynamicIndex::DynamicColumn(tab) => {
                tab.get_subset(&key[0]).map(|x| x.to_owned(&self.pool))
            }
        }
    }
    fn for_each(&self, mut f: impl FnMut(&[Value], SubsetRef)) {
        match &self.ix {
            DynamicIndex::Cached {
                intersect_outer: true,
                table,
            } => table.read().for_each(|k, v| {
                let mut res = v.to_owned(&self.pool);
                res.intersect(self.subset.as_ref(), &self.pool);
                if !res.is_empty() {
                    f(k, res.as_ref())
                }
            }),
            DynamicIndex::Cached {
                intersect_outer: false,
                table,
            } => table.read().for_each(|k, v| f(k, v)),
            DynamicIndex::CachedColumn {
                intersect_outer: true,
                table,
            } => {
                table.read().for_each(|k, v| {
                    let mut res = v.to_owned(&self.pool);
                    res.intersect(self.subset.as_ref(), &self.pool);
                    if !res.is_empty() {
                        f(&[*k], res.as_ref())
                    }
                });
            }
            DynamicIndex::CachedColumn {
                intersect_outer: false,
                table,
            } => {
                table.read().for_each(|k, v| f(&[*k], v));
            }
            DynamicIndex::Dynamic(tab) => {
                tab.for_each(f);
            }
            DynamicIndex::DynamicColumn(tab) => tab.for_each(|k, v| {
                f(&[*k], v);
            }),
        }
    }

    fn len(&self) -> usize {
        match &self.ix {
            DynamicIndex::Cached { table, .. } => table.read().len(),
            DynamicIndex::CachedColumn { table, .. } => table.read().len(),
            DynamicIndex::Dynamic(tab) => tab.len(),
            DynamicIndex::DynamicColumn(tab) => tab.len(),
        }
    }
}

impl Database {
    /// Update any cached indexes eagerly in parallel before the start of a rule set.
    ///
    /// This can improve the parallelism of index rebuilding when running in
    /// parallel, though for serial execution there isn't really a point.
    fn update_cached_indexes(&mut self) {
        rayon::in_place_scope(|scope| {
            for (_, info) in self.tables.iter_mut() {
                let table = &info.table;
                for ci in info.column_indexes.iter_mut() {
                    let (_, v) = ci.pair();
                    let reader = v.read();
                    if reader.needs_refresh(table.as_ref()) {
                        mem::drop(reader);
                        let v = v.clone();
                        scope.spawn(move |_| {
                            v.lock().refresh(table.as_ref());
                        });
                    }
                }

                for ix in info.indexes.iter_mut() {
                    let (_, v) = ix.pair();
                    let reader = v.read();
                    if reader.needs_refresh(table.as_ref()) {
                        mem::drop(reader);
                        let v = v.clone();
                        scope.spawn(move |_| {
                            v.lock().refresh(table.as_ref());
                        });
                    }
                }
            }
        });
    }
    pub fn run_rule_set(&mut self, rule_set: &RuleSet) -> bool {
        fn do_parallel() -> bool {
            #[cfg(debug_assertions)]
            {
                use rand::Rng;
                rand::thread_rng().gen_bool(0.5)
            }

            #[cfg(not(debug_assertions))]
            {
                rayon::current_num_threads() > 1
            }
        }
        if rule_set.plans.is_empty() {
            return false;
        }
        let preds = with_pool_set(|ps| ps.get::<PredictedVals>());
        let index_cache = IndexCache::default();

        if do_parallel() {
            self.update_cached_indexes();
            rayon::in_place_scope(|scope| {
                for (plan, _) in &rule_set.plans {
                    scope.spawn(|scope| {
                        let join_state = JoinState::new(self, &preds, &index_cache);
                        let mut action_buf = ScopedActionBuffer::new(scope, rule_set);
                        let mut binding_info = BindingInfo::default();
                        for (id, info) in plan.atoms.iter() {
                            let table = join_state.db.get_table(info.table);
                            binding_info.subsets.insert(id, table.all());
                        }
                        join_state.run_plan(plan, 0, 0, &mut binding_info, &mut action_buf);
                        if action_buf.needs_flush {
                            action_buf.flush(&mut ExecutionState::new(
                                &preds,
                                self.read_only_view(),
                                Default::default(),
                            ));
                        }
                    });
                }
            });
        } else {
            let join_state = JoinState::new(self, &preds, &index_cache);
            // Just run all of the plans in order with a single in-place action
            // buffer.
            let mut action_buf = InPlaceActionBuffer {
                rule_set,
                batches: Default::default(),
            };
            for (plan, _) in &rule_set.plans {
                let mut binding_info = BindingInfo::default();
                for (id, info) in plan.atoms.iter() {
                    let table = join_state.db.get_table(info.table);
                    binding_info.subsets.insert(id, table.all());
                }
                join_state.run_plan(plan, 0, 0, &mut binding_info, &mut action_buf);
            }
            action_buf.flush(&mut ExecutionState::new(
                &preds,
                self.read_only_view(),
                Default::default(),
            ));
        }
        self.merge_all()
    }
}

#[derive(Default)]
struct ActionState {
    n_runs: usize,
    len: usize,
    bindings: Bindings,
}

type IndexCache = DashMap<(ColumnId, TableId, Subset), Arc<ColumnIndex>>;

struct JoinState<'a> {
    db: &'a Database,
    preds: &'a PredictedVals,
    index_cache: &'a IndexCache,
}

#[derive(Default, Clone)]
struct BindingInfo {
    bindings: DenseIdMap<Variable, Value>,
    subsets: DenseIdMap<AtomId, Subset>,
}

impl<'a> JoinState<'a> {
    fn new(db: &'a Database, preds: &'a PredictedVals, index_cache: &'a IndexCache) -> Self {
        Self {
            db,
            preds,
            index_cache,
        }
    }

    fn get_index(
        &self,
        plan: &Plan,
        atom: AtomId,
        binding_info: &mut BindingInfo,
        cols: impl Iterator<Item = ColumnId>,
    ) -> Prober {
        let cols = SmallVec::<[ColumnId; 4]>::from_iter(cols);
        let subset = binding_info.subsets.unwrap_val(atom);

        let table_id = plan.atoms[atom].table;
        let info = &self.db.tables[table_id];
        let all_cacheable = cols.iter().all(|col| {
            !info
                .spec
                .uncacheable_columns
                .get(*col)
                .copied()
                .unwrap_or(false)
        });
        let whole_table = info.table.all();
        let dyn_index = if all_cacheable
            && subset.is_dense()
            && whole_table.size() / 2 < subset.size()
        {
            // Skip intersecting with the subset if we are just looking at the
            // whole table.
            let intersect_outer =
                !(whole_table.is_dense() && subset.bounds() == whole_table.bounds());
            // heuristic: if the subset we are scanning is somewhat
            // large _or_ it is most of the table, or we already have a cached
            // index for it, then return it.
            if cols.len() != 1 {
                DynamicIndex::Cached {
                    intersect_outer,
                    table: get_index_from_tableinfo(info, &cols).clone(),
                }
            } else {
                DynamicIndex::CachedColumn {
                    intersect_outer,
                    table: get_column_index_from_tableinfo(info, cols[0]).clone(),
                }
            }
        } else if cols.len() != 1 {
            DynamicIndex::Dynamic(info.table.group_by_key(subset.as_ref(), &cols))
        } else {
            DynamicIndex::DynamicColumn(if subset.size() > 16 {
                // NB: we could use the raw api here to avoid cloning the subset
                // on a cache hit.
                let entry = self.index_cache.entry((cols[0], table_id, subset.clone()));
                entry
                    .or_insert_with(|| Arc::new(info.table.group_by_col(subset.as_ref(), cols[0])))
                    .value()
                    .clone()
            } else {
                Arc::new(info.table.group_by_col(subset.as_ref(), cols[0]))
            })
        };
        Prober {
            subset,
            pool: with_pool_set(|ps| ps.get_pool().clone()),
            ix: dyn_index,
        }
    }
    fn get_column_index(
        &self,
        plan: &Plan,
        binding_info: &mut BindingInfo,
        atom: AtomId,
        col: ColumnId,
    ) -> Prober {
        self.get_index(plan, atom, binding_info, iter::once(col))
    }

    /// The core method for executing a free join plan.
    ///
    /// This method takes the plan, mutable data-structures for variable binding and staging
    /// actions, and two indexes: `cur` which is the current stage of the plan to run, and `level`
    /// which is the current "fan-out" node we are in. The latter parameter is an experimental
    /// index used to detect if we are at the "top" of a plan rather than the "bottom", and is
    /// currently used as a heuristic to determine if we should increase parallelism more than the
    /// default.
    fn run_plan<'buf, BUF: ActionBuffer<'buf>>(
        &self,
        plan: &'a Plan,
        cur: usize,
        level: usize,
        binding_info: &mut BindingInfo,
        action_buf: &mut BUF,
    ) where
        'a: 'buf,
    {
        if cur >= plan.stages.len() {
            return;
        }
        let chunk_size = action_buf.morsel_size(level);
        // Helper macro (not its own method to appease the borrow checker).
        macro_rules! drain_updates {
            ($updates:expr) => {
                if level == 0 || level == 1 {
                    drain_updates_parallel!($updates)
                } else {
                    for mut update in $updates.drain(..) {
                        for (var, val) in update.bindings.drain(..) {
                            binding_info.bindings.insert(var, val);
                        }
                        for (atom, subset) in update.refinements.drain(..) {
                            binding_info.subsets.insert(atom, subset);
                        }
                        self.run_plan(plan, cur + 1, level + 1, binding_info, action_buf);
                    }
                }
            };
        }
        macro_rules! drain_updates_parallel {
            ($updates:expr) => {{
                let mut updates = mem::take(&mut $updates);
                let predicted = self.preds;
                let index_cache = self.index_cache;
                let db = self.db;
                action_buf.recur(
                    binding_info,
                    move || ExecutionState::new(predicted, db.read_only_view(), Default::default()),
                    move |binding_info, buf| {
                        for mut update in updates.drain(..) {
                            for (var, val) in update.bindings.drain(..) {
                                binding_info.bindings.insert(var, val);
                            }
                            for (atom, subset) in update.refinements.drain(..) {
                                binding_info.subsets.insert(atom, subset);
                            }
                            JoinState {
                                db,
                                preds: predicted,
                                index_cache,
                            }
                            .run_plan(
                                plan,
                                cur + 1,
                                level + 1,
                                binding_info,
                                buf,
                            );
                        }
                    },
                );
            }};
        }

        fn refine_subset(
            sub: Subset,
            constraints: &[Constraint],
            table: &WrappedTableRef,
        ) -> Subset {
            let sub = table.refine_live(sub);
            table.refine(sub, &constraints)
        }

        match &plan.stages[cur] {
            JoinStage::EvalConstraints { atom, subset, .. } => {
                if subset.is_empty() {
                    return;
                }
                let prev = binding_info.subsets.unwrap_val(*atom);
                binding_info.subsets.insert(*atom, subset.clone());
                self.run_plan(plan, cur + 1, level, binding_info, action_buf);
                binding_info.subsets.insert(*atom, prev);
            }
            JoinStage::Intersect { var, scans } => match scans.as_slice() {
                [] => {}
                [a] if a.cs.is_empty() => {
                    if binding_info.subsets[a.atom].is_empty() {
                        return;
                    }

                    let prober = self.get_column_index(plan, binding_info, a.atom, a.column);
                    let table = self.db.tables[plan.atoms[a.atom].table].table.as_ref();
                    let mut updates = with_pool_set(|ps| {
                        let mut updates: Pooled<Vec<Pooled<FrameUpdate>>> = ps.get();
                        prober.for_each(|val, x| {
                            let mut update: Pooled<FrameUpdate> = ps.get();
                            update.push_binding(*var, val[0]);
                            let sub = refine_subset(x.to_owned(&ps.get_pool()), &[], &table);
                            if sub.is_empty() {
                                return;
                            }
                            update.refine_atom(a.atom, sub);
                            updates.push(update);
                            if updates.len() >= chunk_size {
                                drain_updates_parallel!(updates);
                            }
                        });
                        updates
                    });
                    drain_updates!(updates);
                    binding_info.subsets.insert(a.atom, prober.subset);
                }
                [a] => {
                    if binding_info.subsets[a.atom].is_empty() {
                        return;
                    }
                    let prober = self.get_column_index(plan, binding_info, a.atom, a.column);
                    let table = self.db.tables[plan.atoms[a.atom].table].table.as_ref();
                    let mut updates = with_pool_set(|ps| {
                        let mut updates: Pooled<Vec<Pooled<FrameUpdate>>> = ps.get();
                        prober.for_each(|val, x| {
                            let mut update: Pooled<FrameUpdate> = ps.get();
                            update.push_binding(*var, val[0]);
                            let sub = refine_subset(x.to_owned(&ps.get_pool()), &a.cs, &table);
                            if sub.is_empty() {
                                return;
                            }
                            update.refine_atom(a.atom, sub);
                            updates.push(update);
                            if updates.len() >= chunk_size {
                                drain_updates_parallel!(updates);
                            }
                        });
                        updates
                    });
                    drain_updates!(updates);
                    binding_info.subsets.insert(a.atom, prober.subset);
                }
                [a, b] => {
                    let mut updates: Pooled<Vec<Pooled<FrameUpdate>>> = with_pool_set(PoolSet::get);
                    let a_prober = self.get_column_index(plan, binding_info, a.atom, a.column);
                    let b_prober = self.get_column_index(plan, binding_info, b.atom, b.column);

                    let ((smaller, smaller_scan), (larger, larger_scan)) =
                        if a_prober.len() < b_prober.len() {
                            ((&a_prober, a), (&b_prober, b))
                        } else {
                            ((&b_prober, b), (&a_prober, a))
                        };

                    let smaller_atom = smaller_scan.atom;
                    let larger_atom = larger_scan.atom;
                    let large_table = self.db.tables[plan.atoms[larger_atom].table].table.as_ref();
                    let small_table = self.db.tables[plan.atoms[smaller_atom].table]
                        .table
                        .as_ref();
                    with_pool_set(|ps| {
                        smaller.for_each(|val, small_sub| {
                            if let Some(mut large_sub) = larger.get_subset(val) {
                                large_sub = refine_subset(large_sub, &larger_scan.cs, &large_table);
                                if large_sub.is_empty() {
                                    return;
                                }
                                let small_sub = refine_subset(
                                    small_sub.to_owned(&ps.get_pool()),
                                    &smaller_scan.cs,
                                    &small_table,
                                );
                                if small_sub.is_empty() {
                                    return;
                                }
                                let mut update: Pooled<FrameUpdate> = ps.get();
                                update.push_binding(*var, val[0]);
                                update.refine_atom(smaller_atom, small_sub);
                                update.refine_atom(larger_atom, large_sub);
                                updates.push(update);
                                if updates.len() >= chunk_size {
                                    drain_updates_parallel!(updates);
                                }
                            }
                        });
                    });
                    drain_updates!(updates);

                    binding_info.subsets.insert(a.atom, a_prober.subset);
                    binding_info.subsets.insert(b.atom, b_prober.subset);
                }
                rest => {
                    let mut updates: Pooled<Vec<Pooled<FrameUpdate>>> = with_pool_set(PoolSet::get);
                    let mut smallest = 0;
                    let mut smallest_size = usize::MAX;
                    let mut probers = Vec::with_capacity(rest.len());
                    for (i, scan) in rest.iter().enumerate() {
                        let prober =
                            self.get_column_index(plan, binding_info, scan.atom, scan.column);
                        let size = prober.len();
                        if size < smallest_size {
                            smallest = i;
                            smallest_size = size;
                        }
                        probers.push(prober);
                    }

<<<<<<< HEAD
                    if smallest_size == 0 {
                        return;
                    }

                    let main_spec = &rest[smallest];
                    let main_spec_table = self.db.tables[plan.atoms[main_spec.atom].table]
                        .table
                        .as_ref();
                    // Smallest leads the scan
                    probers[smallest].for_each(|key, sub| {
                        with_pool_set(|ps| {
                            let mut update: Pooled<FrameUpdate> = ps.get();
                            update.push_binding(*var, key[0]);
                            for (i, scan) in rest.iter().enumerate() {
                                if i == smallest {
                                    continue;
                                }
                                if let Some(mut sub) = probers[i].get_subset(key) {
                                    let table = self.db.tables[plan.atoms[rest[i].atom].table]
                                        .table
                                        .as_ref();
                                    sub = refine_subset(sub, &rest[i].cs, &table);
                                    if sub.is_empty() {
=======
                    if smallest_size != 0 {
                        // Smallest leads the scan
                        probers[smallest].for_each(|key, sub| {
                            with_pool_set(|ps| {
                                let mut update: Pooled<FrameUpdate> = ps.get();
                                update.push_binding(*var, key[0]);
                                for (i, scan) in rest.iter().enumerate() {
                                    if i == smallest {
                                        continue;
                                    }
                                    if let Some(mut sub) = probers[i].get_subset(key) {
                                        if !rest[i].cs.is_empty() {
                                            sub = self.db.tables[plan.atoms[rest[i].atom].table]
                                                .table
                                                .refine(sub, &rest[i].cs);
                                            if sub.is_empty() {
                                                return;
                                            }
                                        }
                                        update.refine_atom(scan.atom, sub)
                                    } else {
                                        // Empty intersection.
>>>>>>> b6b5db48
                                        return;
                                    }
                                }
<<<<<<< HEAD
                            }
                            let sub = sub.to_owned(&ps.get_pool());
                            let sub = refine_subset(sub, &main_spec.cs, &main_spec_table);
                            if sub.is_empty() {
                                return;
                            }
                            update.refine_atom(main_spec.atom, sub);
                            updates.push(update);
                            if updates.len() >= chunk_size {
                                drain_updates_parallel!(updates);
                            }
                        })
                    });
                    drain_updates!(updates);
=======
                                let main_spec = &rest[smallest];
                                let mut sub = sub.to_owned(&ps.get_pool());
                                if !main_spec.cs.is_empty() {
                                    sub = self.db.tables[plan.atoms[main_spec.atom].table]
                                        .table
                                        .refine(sub, &main_spec.cs);
                                    if sub.is_empty() {
                                        return;
                                    }
                                }
                                update.refine_atom(main_spec.atom, sub);
                                updates.push(update);
                                if updates.len() >= chunk_size {
                                    drain_updates_parallel!(updates);
                                }
                            })
                        });
                        drain_updates!(updates);
                    }
>>>>>>> b6b5db48
                    for (spec, prober) in rest.iter().zip(probers.into_iter()) {
                        binding_info.subsets.insert(spec.atom, prober.subset);
                    }
                }
            },
            JoinStage::FusedIntersect {
                cover,
                bind,
                to_intersect,
            } if to_intersect.is_empty() => {
                let cover_atom = cover.to_index.atom;
                if binding_info.subsets[cover_atom].is_empty() {
                    return;
                }
                let mut updates: Pooled<Vec<Pooled<FrameUpdate>>> = with_pool_set(PoolSet::get);
                let proj = SmallVec::<[ColumnId; 4]>::from_iter(bind.iter().map(|(col, _)| *col));
                let cover_subset = binding_info.subsets.unwrap_val(cover_atom);
                let mut cur = Offset::new(0);
                let mut buffer = TaggedRowBuffer::new(bind.len());
                loop {
                    buffer.clear();
                    let table = &self.db.tables[plan.atoms[cover_atom].table].table;
                    let next = table.scan_project(
                        cover_subset.as_ref(),
                        &proj,
                        cur,
                        chunk_size,
                        &cover.constraints,
                        &mut buffer,
                    );
                    for (row, key) in buffer.non_stale() {
                        let mut update: Pooled<FrameUpdate> = with_pool_set(PoolSet::get);
                        update.refine_atom(
                            cover_atom,
                            Subset::Dense(OffsetRange::new(row, row.inc())),
                        );
                        // bind the values
                        for (i, (_, var)) in bind.iter().enumerate() {
                            update.push_binding(*var, key[i]);
                        }
                        updates.push(update);
                        if updates.len() >= chunk_size {
                            drain_updates_parallel!(updates);
                        }
                    }
                    if let Some(next) = next {
                        cur = next;
                        continue;
                    }
                    break;
                }
                drain_updates!(updates);
                // Restore the subsets we swapped out.
                binding_info.subsets.insert(cover_atom, cover_subset);
            }
            JoinStage::FusedIntersect {
                cover,
                bind,
                to_intersect,
            } => {
                let cover_atom = cover.to_index.atom;
                if binding_info.subsets[cover_atom].is_empty() {
                    return;
                }
                let index_probers = to_intersect
                    .iter()
                    .enumerate()
                    .map(|(i, (spec, _))| {
                        (
                            i,
                            spec.to_index.atom,
                            self.get_index(
                                plan,
                                spec.to_index.atom,
                                binding_info,
                                spec.to_index.vars.iter().copied(),
                            ),
                        )
                    })
                    .collect::<SmallVec<[(usize, AtomId, Prober); 4]>>();
                let mut updates: Pooled<Vec<Pooled<FrameUpdate>>> = with_pool_set(PoolSet::get);
                let proj = SmallVec::<[ColumnId; 4]>::from_iter(bind.iter().map(|(col, _)| *col));
                let cover_subset = binding_info.subsets.unwrap_val(cover_atom);
                let mut cur = Offset::new(0);
                let mut buffer = TaggedRowBuffer::new(bind.len());
                loop {
                    buffer.clear();
                    let table = &self.db.tables[plan.atoms[cover_atom].table].table;
                    let next = table.scan_project(
                        cover_subset.as_ref(),
                        &proj,
                        cur,
                        chunk_size,
                        &cover.constraints,
                        &mut buffer,
                    );
                    let pool: Pool<FrameUpdate> = with_pool_set(PoolSet::get_pool);
                    'mid: for (row, key) in buffer.non_stale() {
                        let mut update: Pooled<FrameUpdate> = pool.get();
                        update.refine_atom(
                            cover_atom,
                            Subset::Dense(OffsetRange::new(row, row.inc())),
                        );
                        // bind the values
                        for (i, (_, var)) in bind.iter().enumerate() {
                            update.push_binding(*var, key[i]);
                        }
                        // now probe each remaining indexes
                        for (i, atom, prober) in &index_probers {
                            // create a key: to_intersect indexes into the key from the cover
                            let index_cols = &to_intersect[*i].1;
                            let index_key = index_cols
                                .iter()
                                .map(|col| key[col.index()])
                                .collect::<SmallVec<[Value; 4]>>();
                            let Some(mut subset) = prober.get_subset(&index_key) else {
                                // There are no possible values for this subset
                                continue 'mid;
                            };
                            // apply any constraints needed in this scan.
                            let table_info = &self.db.tables[plan.atoms[*atom].table];
                            let cs = &to_intersect[*i].0.constraints;
                            subset = refine_subset(subset, cs, &table_info.table.as_ref());
                            if subset.is_empty() {
                                // There are no possible values for this subset
                                continue 'mid;
                            }
                            update.refine_atom(*atom, subset);
                        }
                        updates.push(update);
                        if updates.len() >= chunk_size {
                            drain_updates_parallel!(updates);
                        }
                    }
                    if let Some(next) = next {
                        cur = next;
                        continue;
                    }
                    break;
                }
                // TODO: special-case the scenario when the cover doesn't need
                // deduping (and hence we can do a straight scan: e.g. when the
                // cover is binding a superset of the primary key for the
                // table).
                drain_updates!(updates);
                // Restore the subsets we swapped out.
                binding_info.subsets.insert(cover_atom, cover_subset);
                for (_, atom, prober) in index_probers {
                    binding_info.subsets.insert(atom, prober.subset);
                }
            }
            JoinStage::RunInstrs { actions } => {
                action_buf.push_bindings(*actions, &binding_info.bindings, || {
                    ExecutionState::new(self.preds, self.db.read_only_view(), Default::default())
                });
            }
        }
    }
}

#[derive(Default)]
pub(crate) struct FrameUpdate {
    bindings: Vec<(Variable, Value)>,
    refinements: Vec<(AtomId, Subset)>,
}

impl FrameUpdate {
    fn push_binding(&mut self, var: Variable, val: Value) {
        self.bindings.push((var, val));
    }

    fn refine_atom(&mut self, atom: AtomId, subset: Subset) {
        self.refinements.push((atom, subset));
    }
}

impl Clear for FrameUpdate {
    fn clear(&mut self) {
        self.bindings.clear();
        self.refinements.clear();
    }
    fn reuse(&self) -> bool {
        self.bindings.capacity() > 0 || self.refinements.capacity() > 0
    }
    fn bytes(&self) -> usize {
        self.bindings.capacity() * mem::size_of::<(Variable, Value)>()
            + self.refinements.capacity() * mem::size_of::<(AtomId, Subset)>()
    }
}

const VAR_BATCH_SIZE: usize = 128;

/// A trait used to abstract over different ways of buffering actions together
/// before running them.
///
/// This trait exists as a fairly ad-hoc wrapper over its two implementations.
/// It allows us to avoid duplicating the (somewhat monstrous) `run_plan` method
/// for serial and parallel modes.
trait ActionBuffer<'state>: Send {
    type AsLocal<'a>: ActionBuffer<'state>
    where
        'state: 'a;
    /// Push the given bindings to be executed for the specified action. If this
    /// buffer has built up a sufficient batch size, it may execute
    /// `to_exec_state` and then execute the action.
    fn push_bindings(
        &mut self,
        action: ActionId,
        bindings: &DenseIdMap<Variable, Value>,
        to_exec_state: impl FnMut() -> ExecutionState<'state>,
    );

    /// Execute any remaining actions associated with this buffer.
    fn flush(&mut self, exec_state: &mut ExecutionState);

    /// Execute `work`, potentially asynchronously, with a mutable reference to
    /// an action buffer, potentially handed off to a different thread.
    ///
    /// Callers pass a clonable `Local` value that may be modified by work, or
    /// cloned first and then have a separate copy modified by `work`. Callers
    /// should assume that `local` _is_ modified synchronously.
    fn recur<Local: Clone + Send + 'state>(
        &mut self,
        local: &mut Local,
        to_exec_state: impl FnMut() -> ExecutionState<'state> + Send + 'state,
        work: impl for<'a> FnOnce(&mut Local, &mut Self::AsLocal<'a>) + Send + 'state,
    );

    /// The unit at which you should batch updates passed to calls to `recur`,
    /// potentially depending on the current level of recursion.
    ///
    /// As of right now this is just a hard-coded value. We may change it in the
    /// future to fan out more at higher levels though.
    fn morsel_size(&mut self, _level: usize) -> usize {
        1024
    }
}

/// The action buffer we use if we are executing in a single-threaded
/// environment. It builds up local batches and then flushes them inline.
struct InPlaceActionBuffer<'a> {
    rule_set: &'a RuleSet,
    batches: DenseIdMap<ActionId, ActionState>,
}

impl<'a, 'outer: 'a> ActionBuffer<'a> for InPlaceActionBuffer<'outer> {
    type AsLocal<'b>
        = Self
    where
        'a: 'b;

    fn push_bindings(
        &mut self,
        action: ActionId,
        bindings: &DenseIdMap<Variable, Value>,
        mut to_exec_state: impl FnMut() -> ExecutionState<'a>,
    ) {
        let action_state = self.batches.get_or_default(action);
        action_state.n_runs += 1;
        action_state.len += 1;
        action_state.bindings.push(bindings);
        if action_state.len > VAR_BATCH_SIZE {
            let mut state = to_exec_state();
            state.run_instrs(&self.rule_set.actions[action], &mut action_state.bindings);
            action_state.bindings.clear();
            action_state.len = 0;
        }
    }

    fn flush(&mut self, exec_state: &mut ExecutionState) {
        flush_action_states(exec_state, &mut self.batches, self.rule_set);
    }
    fn recur<Local: Clone + Send + 'a>(
        &mut self,
        local: &mut Local,
        _to_exec_state: impl FnMut() -> ExecutionState<'a> + Send + 'a,
        work: impl for<'b> FnOnce(&mut Local, &mut Self) + Send + 'a,
    ) {
        work(local, self);
    }
}

/// An Action buffer that hands off batches to of actions to rayon to execute.
struct ScopedActionBuffer<'inner, 'scope> {
    scope: &'inner rayon::Scope<'scope>,
    rule_set: &'scope RuleSet,
    batches: DenseIdMap<ActionId, ActionState>,
    needs_flush: bool,
}

impl<'inner, 'scope> ScopedActionBuffer<'inner, 'scope> {
    fn new(scope: &'inner rayon::Scope<'scope>, rule_set: &'scope RuleSet) -> Self {
        Self {
            scope,
            rule_set,
            batches: Default::default(),
            needs_flush: false,
        }
    }
}

impl<'scope> ActionBuffer<'scope> for ScopedActionBuffer<'_, 'scope> {
    type AsLocal<'a>
        = ScopedActionBuffer<'a, 'scope>
    where
        'scope: 'a;
    fn push_bindings(
        &mut self,
        action: ActionId,
        bindings: &DenseIdMap<Variable, Value>,
        mut to_exec_state: impl FnMut() -> ExecutionState<'scope>,
    ) {
        self.needs_flush = true;
        let action_state = self.batches.get_or_default(action);
        action_state.n_runs += 1;
        action_state.len += 1;
        action_state.bindings.push(bindings);
        if action_state.len > VAR_BATCH_SIZE {
            let mut state = to_exec_state();
            let mut bindings = mem::take(&mut action_state.bindings);
            action_state.len = 0;
            let rule_set = self.rule_set;
            self.scope.spawn(move |_| {
                state.run_instrs(&rule_set.actions[action], &mut bindings);
            });
        }
    }

    fn flush(&mut self, exec_state: &mut ExecutionState) {
        flush_action_states(exec_state, &mut self.batches, self.rule_set);
        self.needs_flush = false;
    }
    fn recur<Local: Clone + Send + 'scope>(
        &mut self,
        local: &mut Local,
        mut to_exec_state: impl FnMut() -> ExecutionState<'scope> + Send + 'scope,
        work: impl for<'a> FnOnce(&mut Local, &mut ScopedActionBuffer<'a, 'scope>) + Send + 'scope,
    ) {
        let rule_set = self.rule_set;
        let mut inner = local.clone();
        self.scope.spawn(move |scope| {
            let mut buf: ScopedActionBuffer<'_, 'scope> = ScopedActionBuffer {
                scope,
                rule_set,
                needs_flush: false,
                batches: Default::default(),
            };
            work(&mut inner, &mut buf);
            if buf.needs_flush {
                flush_action_states(&mut to_exec_state(), &mut buf.batches, buf.rule_set);
            }
        });
    }
    fn morsel_size(&mut self, _level: usize) -> usize {
        // Lower morsel size to increase parallelism.
        256
    }
}

fn flush_action_states(
    exec_state: &mut ExecutionState,
    actions: &mut DenseIdMap<ActionId, ActionState>,
    rule_set: &RuleSet,
) {
    for (action, ActionState { bindings, len, .. }) in actions.iter_mut() {
        if *len > 0 {
            exec_state.run_instrs(&rule_set.actions[action], bindings);
            bindings.clear();
            *len = 0;
        }
    }
}<|MERGE_RESOLUTION|>--- conflicted
+++ resolved
@@ -553,31 +553,11 @@
                         probers.push(prober);
                     }
 
-<<<<<<< HEAD
-                    if smallest_size == 0 {
-                        return;
-                    }
-
                     let main_spec = &rest[smallest];
                     let main_spec_table = self.db.tables[plan.atoms[main_spec.atom].table]
                         .table
                         .as_ref();
-                    // Smallest leads the scan
-                    probers[smallest].for_each(|key, sub| {
-                        with_pool_set(|ps| {
-                            let mut update: Pooled<FrameUpdate> = ps.get();
-                            update.push_binding(*var, key[0]);
-                            for (i, scan) in rest.iter().enumerate() {
-                                if i == smallest {
-                                    continue;
-                                }
-                                if let Some(mut sub) = probers[i].get_subset(key) {
-                                    let table = self.db.tables[plan.atoms[rest[i].atom].table]
-                                        .table
-                                        .as_ref();
-                                    sub = refine_subset(sub, &rest[i].cs, &table);
-                                    if sub.is_empty() {
-=======
+
                     if smallest_size != 0 {
                         // Smallest leads the scan
                         probers[smallest].for_each(|key, sub| {
@@ -589,46 +569,23 @@
                                         continue;
                                     }
                                     if let Some(mut sub) = probers[i].get_subset(key) {
-                                        if !rest[i].cs.is_empty() {
-                                            sub = self.db.tables[plan.atoms[rest[i].atom].table]
-                                                .table
-                                                .refine(sub, &rest[i].cs);
-                                            if sub.is_empty() {
-                                                return;
-                                            }
+                                        let table = self.db.tables[plan.atoms[rest[i].atom].table]
+                                            .table
+                                            .as_ref();
+                                        sub = refine_subset(sub, &rest[i].cs, &table);
+                                        if sub.is_empty() {
+                                            return;
                                         }
                                         update.refine_atom(scan.atom, sub)
                                     } else {
                                         // Empty intersection.
->>>>>>> b6b5db48
                                         return;
                                     }
                                 }
-<<<<<<< HEAD
-                            }
-                            let sub = sub.to_owned(&ps.get_pool());
-                            let sub = refine_subset(sub, &main_spec.cs, &main_spec_table);
-                            if sub.is_empty() {
-                                return;
-                            }
-                            update.refine_atom(main_spec.atom, sub);
-                            updates.push(update);
-                            if updates.len() >= chunk_size {
-                                drain_updates_parallel!(updates);
-                            }
-                        })
-                    });
-                    drain_updates!(updates);
-=======
-                                let main_spec = &rest[smallest];
-                                let mut sub = sub.to_owned(&ps.get_pool());
-                                if !main_spec.cs.is_empty() {
-                                    sub = self.db.tables[plan.atoms[main_spec.atom].table]
-                                        .table
-                                        .refine(sub, &main_spec.cs);
-                                    if sub.is_empty() {
-                                        return;
-                                    }
+                                let sub = sub.to_owned(&ps.get_pool());
+                                let sub = refine_subset(sub, &main_spec.cs, &main_spec_table);
+                                if sub.is_empty() {
+                                    return;
                                 }
                                 update.refine_atom(main_spec.atom, sub);
                                 updates.push(update);
@@ -639,7 +596,6 @@
                         });
                         drain_updates!(updates);
                     }
->>>>>>> b6b5db48
                     for (spec, prober) in rest.iter().zip(probers.into_iter()) {
                         binding_info.subsets.insert(spec.atom, prober.subset);
                     }
